--- conflicted
+++ resolved
@@ -1,11 +1,7 @@
 {
     "_meta": {
         "hash": {
-<<<<<<< HEAD
             "sha256": "2de7b85c74da606db42796a9e276124fc48cd98bd45d4b010d940c0b512ec85e"
-=======
-            "sha256": "b74b32436087519be0ddf2ec55600ae118920ca96638dd8ee992f2b5c2a9ad6e"
->>>>>>> 6578ebfc
         },
         "pipfile-spec": 6,
         "requires": {
@@ -49,7 +45,6 @@
         },
         "boto3": {
             "hashes": [
-<<<<<<< HEAD
                 "sha256:95ac50b1905e0aa0344a2a733d76c44af81b2cc51304386b94b0ef669d8d19bc",
                 "sha256:b227764ab3dcb4b55d54dd90c7676846f153b1e29ed259081ffc34b064a6ff21"
             ],
@@ -62,19 +57,6 @@
                 "sha256:dcad4db0349dd11278d094a91434faf11500aae1991890a62d47a79923ca7ba3"
             ],
             "version": "==1.11.5"
-=======
-                "sha256:126451821f990dea356d3bf53788f50d869f6cdfb258c0f402f20c36eb64e179",
-                "sha256:dc6e42f53218acd13035f90437cd3ae2080076c41eecfa466264641700d18e5e"
-            ],
-            "version": "==1.7.72"
-        },
-        "botocore": {
-            "hashes": [
-                "sha256:5c282b9a6f694ce62e5fc9f0d5aa019c2d977509058f588416f1c8cc1ad78a0b",
-                "sha256:9857181af3f5c6784fb6a028eeb01d9681ec2202162625590c215539598fc1aa"
-            ],
-            "version": "==1.10.72"
->>>>>>> 6578ebfc
         },
         "certifi": {
             "hashes": [
@@ -134,17 +116,6 @@
             "index": "pypi",
             "version": "==3.0.0"
         },
-<<<<<<< HEAD
-=======
-        "django-storages": {
-            "hashes": [
-                "sha256:7339070cf0c8042f5a885783a0a909175a8dbb68e7f5697d597571c830a460c4",
-                "sha256:f1dd5668a4df9a23aff56c8321ea3aac3fda23d9d17473158d308d1b13e5363e"
-            ],
-            "index": "pypi",
-            "version": "==1.6.6"
-        },
->>>>>>> 6578ebfc
         "docutils": {
             "hashes": [
                 "sha256:02aec4bd92ab067f6ff27a38a38a41173bf01bed8f89157768c1573f53e474a6",
@@ -153,40 +124,10 @@
             ],
             "version": "==0.14"
         },
-<<<<<<< HEAD
         "ghorgs": {
             "editable": true,
             "git": "https://github.com/monkut/github-org-manager.git",
             "ref": "c50cfe6b66af249d908e10f34fb8159019bea4b7"
-=======
-        "durationpy": {
-            "hashes": [
-                "sha256:5ef9416b527b50d722f34655becfb75e49228eb82f87b855ed1911b3314b5408"
-            ],
-            "version": "==0.5"
-        },
-        "future": {
-            "hashes": [
-                "sha256:e39ced1ab767b5936646cedba8bcce582398233d6a627067d4c6a454c90cfedb"
-            ],
-            "version": "==0.16.0"
-        },
-        "futures": {
-            "hashes": [],
-            "markers": "python_version >= '2.6' and python_version < '3'",
-            "version": "==3.2.0"
-        },
-        "ghorgs": {
-            "editable": true,
-            "git": "https://github.com/monkut/github-org-manager.git",
-            "ref": "de4b09f059ccc1ce59271a691618d05f95bab913"
-        },
-        "hjson": {
-            "hashes": [
-                "sha256:1d1727faa6aaef2973921877125a3ab7c5f6d34b93233179d01770f41fab51f9"
-            ],
-            "version": "==3.0.1"
->>>>>>> 6578ebfc
         },
         "idna": {
             "hashes": [
@@ -209,22 +150,6 @@
             ],
             "version": "==0.9.3"
         },
-<<<<<<< HEAD
-=======
-        "kappa": {
-            "hashes": [
-                "sha256:4b5b372872f25d619e427e04282551048dc975a107385b076b3ffc6406a15833",
-                "sha256:4d6b7b3accce4a0aaaac92b36237a6304f0f2fffbbe3caea3f7c9f52d12c9989"
-            ],
-            "version": "==0.6.0"
-        },
-        "lambda-packages": {
-            "hashes": [
-                "sha256:b5e3b81ecef5f7c1b0903b5c40813536ba2343a33868a567e4e4ff1e26243406"
-            ],
-            "version": "==0.20.0"
-        },
->>>>>>> 6578ebfc
         "markupsafe": {
             "hashes": [
                 "sha256:a6be69091dac236ea9c6bc7d012beab42010fa914c459791d627dad4910eb665"
@@ -233,7 +158,6 @@
         },
         "numpy": {
             "hashes": [
-<<<<<<< HEAD
                 "sha256:1c362ad12dd09a43b348bb28dd2295dd9cdf77f41f0f45965e04ba97f525b864",
                 "sha256:2156a06bd407918df4ac0122df6497a9c137432118f585e5b17d543e593d1587",
                 "sha256:24e4149c38489b51fc774b1e1faa9103e82f73344d7a00ba66f6845ab4769f3f",
@@ -265,39 +189,6 @@
             ],
             "markers": "python_version != '3.3.*' and python_version >= '2.7' and python_version != '3.2.*' and python_version != '3.0.*' and python_version != '3.1.*'",
             "version": "==1.15.1"
-=======
-                "sha256:14fb76bde161c87dcec52d91c78f65aa8a23aa2e1530a71f412dabe03927d917",
-                "sha256:21041014b7529237994a6b578701c585703fbb3b1bea356cdb12a5ea7804241c",
-                "sha256:24f3bb9a5f6c3936a8ccd4ddfc1210d9511f4aeb879a12efd2e80bec647b8695",
-                "sha256:34033b581bc01b1135ca2e3e93a94daea7c739f21a97a75cca93e29d9f0c8e71",
-                "sha256:3fbccb399fe9095b1c1d7b41e7c7867db8aa0d2347fc44c87a7a180cedda112b",
-                "sha256:50718eea8e77a1bedcc85befd22c8dbf5a24c9d2c0c1e36bbb8d7a38da847eb3",
-                "sha256:55daf757e5f69aa75b4477cf4511bf1f96325c730e4ad32d954ccb593acd2585",
-                "sha256:61efc65f325770bbe787f34e00607bc124f08e6c25fdf04723848585e81560dc",
-                "sha256:62cb836506f40ce2529bfba9d09edc4b2687dd18c56cf4457e51c3e7145402fd",
-                "sha256:64c6acf5175745fd1b7b7e17c74fdbfb7191af3b378bc54f44560279f41238d3",
-                "sha256:674ea7917f0657ddb6976bd102ac341bc493d072c32a59b98e5b8c6eaa2d5ec0",
-                "sha256:73a816e441dace289302e04a7a34ec4772ed234ab6885c968e3ca2fc2d06fe2d",
-                "sha256:78c35dc7ad184aebf3714dbf43f054714c6e430e14b9c06c49a864fb9e262030",
-                "sha256:7f17efe9605444fcbfd990ba9b03371552d65a3c259fc2d258c24fb95afdd728",
-                "sha256:816645178f2180be257a576b735d3ae245b1982280b97ae819550ce8bcdf2b6b",
-                "sha256:924f37e66db78464b4b85ed4b6d2e5cda0c0416e657cac7ccbef14b9fa2c40b5",
-                "sha256:a17a8fd5df4fec5b56b4d11c9ba8b9ebfb883c90ec361628d07be00aaa4f009a",
-                "sha256:aaa519335a71f87217ca8a680c3b66b61960e148407bdf5c209c42f50fe30f49",
-                "sha256:ae3864816287d0e86ead580b69921daec568fe680857f07ee2a87bf7fd77ce24",
-                "sha256:b5f8c15cb9173f6cdf0f994955e58d1265331029ae26296232379461a297e5f2",
-                "sha256:c3ac359ace241707e5a48fe2922e566ac666aacacf4f8031f2994ac429c31344",
-                "sha256:c7c660cc0209fdf29a4e50146ca9ac9d8664acaded6b6ae2f5d0ae2e91a0f0cd",
-                "sha256:d690a2ff49f6c3bc35336693c9924fe5916be3cc0503fe1ea6c7e2bf951409ee",
-                "sha256:e2317cf091c2e7f0dacdc2e72c693cc34403ca1f8e3807622d0bb653dc978616",
-                "sha256:f28e73cf18d37a413f7d5de35d024e6b98f14566a10d82100f9dc491a7d449f9",
-                "sha256:f2a778dd9bb3e4590dbe3bbac28e7c7134280c4ec97e3bf8678170ee58c67b21",
-                "sha256:f5a758252502b466b9c2b201ea397dae5a914336c987f3a76c3741a82d43c96e",
-                "sha256:fb4c33a404d9eff49a0cdc8ead0af6453f62f19e071b60d283f9dc05581e4134"
-            ],
-            "markers": "python_version != '3.2.*' and python_version != '3.1.*' and python_version != '3.3.*' and python_version >= '2.7' and python_version != '3.0.*'",
-            "version": "==1.15.0"
->>>>>>> 6578ebfc
         },
         "oauthlib": {
             "hashes": [
@@ -407,12 +298,8 @@
                 "sha256:57a385df7a1c6dbd15f7666eaff0ff29d3f60363b228b1197c5308ed3ba5f824",
                 "sha256:c3733135d3b184196fdb8844f6a74bbfb9cf6720d1dcce3254bdc434353f938f"
             ],
-<<<<<<< HEAD
             "markers": "python_version >= '2.7'",
             "version": "==2.7.3"
-=======
-            "version": "==1.2.4"
->>>>>>> 6578ebfc
         },
         "python3-openid": {
             "hashes": [
@@ -516,11 +403,7 @@
                 "sha256:c58757e37c4a3172949c99099d4d5106e4d7b63aa0617f9bb24bfbff712c7866",
                 "sha256:d8984742ce86c0855cccecd5c6f54a9f7532c983947cff06f3a0e2115b47f85c"
             ],
-<<<<<<< HEAD
             "markers": "python_version != '3.3.*' and python_version >= '2.7' and python_version != '3.2.*' and python_version != '3.0.*' and python_version != '3.1.*'",
-=======
-            "markers": "python_version != '3.2.*' and python_version != '3.1.*' and python_version != '3.3.*' and python_version >= '2.7' and python_version != '3.0.*'",
->>>>>>> 6578ebfc
             "version": "==5.1"
         },
         "tqdm": {
@@ -548,11 +431,7 @@
                 "sha256:a68ac5e15e76e7e5dd2b8f94007233e01effe3e50e8daddf69acfd81cb686baf",
                 "sha256:b5725a0bd4ba422ab0e66e89e030c806576753ea3ee08554382c14e685d117b5"
             ],
-<<<<<<< HEAD
             "markers": "python_version != '3.3.*' and python_version != '3.2.*' and python_version != '3.0.*' and python_version != '3.1.*' and python_version < '4' and python_version >= '2.6'",
-=======
-            "markers": "python_version >= '2.6' and python_version < '4' and python_version != '3.2.*' and python_version != '3.3.*' and python_version != '3.1.*' and python_version != '3.0.*'",
->>>>>>> 6578ebfc
             "version": "==1.23"
         },
         "werkzeug": {
@@ -644,11 +523,7 @@
                 "sha256:b9c40e9750f3d77e6e4d441d8b0266cf555e7cdabdcff33c4fd06366ca761ef8",
                 "sha256:ec9ef8f4a9bc6f71eec99e1806bfa2de401650d996c59330782b89a5555c1497"
             ],
-<<<<<<< HEAD
             "markers": "python_version != '3.3.*' and python_version >= '2.7' and python_version != '3.0.*' and python_version != '3.2.*' and python_version != '3.1.*'",
-=======
-            "markers": "python_version != '3.0.*' and python_version != '3.2.*' and python_version >= '2.7' and python_version != '3.1.*' and python_version != '3.3.*'",
->>>>>>> 6578ebfc
             "version": "==4.3.4"
         },
         "lazy-object-proxy": {
